--- conflicted
+++ resolved
@@ -1,10 +1,6 @@
 # About this project
 
-<<<<<<< HEAD
-# A. Project architecture
-=======
 # 1. Project architecture
->>>>>>> dd1d347c
 ```
 -> app                      # Config for UI visualization
 -> data                     # Save the data images
@@ -23,7 +19,6 @@
 
 For **identification**, **nowcasting** and **tracking**, model the base function in `base.py` and implement the logic behind in implemented class.
 
-<<<<<<< HEAD
 # B. Implementation - Core Idea
 
 ## Stage 0: Image preprocessing
@@ -68,7 +63,7 @@
 - Change in the number of storms identified in consecutive scans.
 - Movement history of matched cells through consecutive scans.
 - Distribution of lifespan of storms.
-=======
+
 # 2. Implementation
 
 This section gives a brief explanation about the `identification - tracking - nowcasting` framework that we will follow for implementing different methods.
@@ -121,4 +116,3 @@
 ## 2.3 Nowcasting
 
 `forecasting` api has been implemented in `Tracking` , since most of algorithms require to use the forecast together with the tracking step. Hence, nothing to be implemented more in this step.
->>>>>>> dd1d347c
